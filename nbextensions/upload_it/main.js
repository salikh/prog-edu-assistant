--- conflicted
+++ resolved
@@ -86,17 +86,10 @@
               method: "POST",
               success: function(data, status, jqXHR) {
                 // Open the report in a new tab.
-<<<<<<< HEAD
-                var u = new URL(url);
-                var reportURL = u.protocol + "//" + u.host + data;
-                window.open(reportURL, '_blank');
-                window.console.log("Upload OK", reportURL);
-=======
                 let u = new URL(url);
                 u.pathname = data;
                 window.console.log("Upload OK, opening report at ", u);
                 window.open(u, '_blank');
->>>>>>> 5a13021a
               },
               error: function(jqXHR, status, err) {
                 if (err == "Unauthorized") {
